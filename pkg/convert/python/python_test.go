--- conflicted
+++ resolved
@@ -109,29 +109,19 @@
 		pythonctxs, err := SetupContext(versions[i])
 		assert.NoError(t, err)
 
-<<<<<<< HEAD
 		for _, pythonctx := range pythonctxs {
-			p, err := pythonctx.PackageIndex.Get(pythonctx.PackageName, pythonctx.PackageVersion)
+			p, err := pythonctx.PackageIndex.Get(context.Background(), pythonctx.PackageName, pythonctx.PackageVersion)
 			assert.NoError(t, err)
 			pythonctx.ToCheck = append(pythonctx.ToCheck, p.Info.Name)
 
 			// Build list of dependencies
-			err = pythonctx.findDep()
+			err = pythonctx.findDep(context.Background())
 			assert.NoError(t, err)
 
 			//get specific python packages for package
 			pythonPackages, err := GetJsonsPackagesForPackage(pythonctx.PackageName)
 			assert.NoError(t, err)
 			assert.NotEmpty(t, pythonPackages)
-=======
-		p, err := pythonctx.PackageIndex.Get(context.Background(), pythonctx.PackageName, pythonctx.PackageVersion)
-		assert.NoError(t, err)
-		pythonctx.ToCheck = append(pythonctx.ToCheck, p.Info.Name)
-
-		// Build list of dependencies
-		err = pythonctx.findDep(context.Background())
-		assert.NoError(t, err)
->>>>>>> eb7d8594
 
 			log.Printf("[%s] Generating %v files", pythonctx.PackageName, len(pythonctx.ToGenerate))
 			for _, pack := range pythonPackages {
@@ -156,13 +146,9 @@
 		pythonctxs, err := SetupContext(versions[i])
 		assert.NoError(t, err)
 
-<<<<<<< HEAD
 		//botocore ctx
 		pythonctx := pythonctxs[0]
-		got, err := pythonctx.generateManifest(pythonctx.Package, pythonctx.PackageVersion)
-=======
 		got, err := pythonctx.generateManifest(ctx, pythonctx.Package, pythonctx.PackageVersion)
->>>>>>> eb7d8594
 		assert.NoError(t, err)
 
 		// Check Package
